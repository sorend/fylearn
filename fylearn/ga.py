--- conflicted
+++ resolved
@@ -49,14 +49,6 @@
         last_fitness = new_fitness
     return ga
 
-<<<<<<< HEAD
-class GeneticAlgorithm:
-
-    def __init__(self, fitness_function, n_genes=None, n_chromosomes=None,
-                 elitism=0, p_mutation=0.02,
-                 scaling=1.0, random_state=None,
-                 selection_function=top_n_selection(25),
-=======
 def helper_fitness(chromosome_fitness_function):
     """
     Helper function, will evaluate chromosome_fitness_function for each chromosome
@@ -74,7 +66,6 @@
                  n_genes=None, n_chromosomes=None,
                  elitism=0, p_mutation=0.02,
                  random_state=None,
->>>>>>> ea146bba
                  population=None, crossover_points=None):
         """
         Initializes the genetic algorithm.
@@ -92,11 +83,6 @@
 
         p_mutation : the probability for mutation (applies to each gene)
 
-<<<<<<< HEAD
-        scaling : mutation is within [-0.5, 0.5], scaling allows to make the mutation larger/smaller.
-
-=======
->>>>>>> ea146bba
         random_state : the state for the randomization to use
 
         population : Initial population, use this or use n_genes and n_chromosomes
@@ -108,16 +94,6 @@
         self.selection_function = selection_function
         self.elitism = elitism
         self.p_mutation = p_mutation
-<<<<<<< HEAD
-        self.scaling = scaling
-        if random_state is None:
-            self.random_state = RandomState()
-        else:
-            self.random_state = RandomState(random_state)
-        # init population
-        if population is None:
-            self.population_ = self.random_state.rand(n_chromosomes, n_genes) * self.scaling
-=======
         if random_state is None:
             self.random_state = np.random.RandomState()
         elif isinstance(random_state, np.random.RandomState):
@@ -127,7 +103,6 @@
         # init population
         if population is None:
             self.population_ = self.initialize_population(n_chromosomes, n_genes, self.random_state)
->>>>>>> ea146bba
             self.n_genes = n_genes
             self.n_chromosomes = n_chromosomes
         else:
@@ -160,11 +135,6 @@
         for i in range(self.elitism, self.n_chromosomes):
             new_population[i] = self.__new_child(self.population_)
 
-<<<<<<< HEAD
-        # update pop and fitness
-        self.population_ = new_population
-        self.fitness_ = self._fitness()
-=======
         # mutate
         mutation_idx = self.random_state.random_sample(new_population[self.elitism:].shape) < self.p_mutation
         new_population[self.elitism:] = self.mutate(new_population[self.elitism:],
@@ -173,7 +143,6 @@
         # update pop and fitness
         self.population_ = new_population
         self.fitness_ = self.fitness_function(self.population_)
->>>>>>> ea146bba
 
     def best(self, n_best=1):
         f_sorted = np.argsort(self.fitness_)
@@ -186,15 +155,6 @@
         father, mother = P_old[father_idx], P_old[mother_idx]
         # breed by single-point crossover
         crossover_idx = self.random_state.choice(self.crossover_points)
-<<<<<<< HEAD
-        child = np.hstack([father[:crossover_idx], mother[crossover_idx:]])
-        # mutate
-        mutation_idx = self.random_state.rand(len(child)) < self.p_mutation # select which to mutate
-        mutations = (self.random_state.rand(np.sum(mutation_idx)) - 0.5) * self.scaling # create mutations
-        child[mutation_idx] += mutations # add mutations
-        
-        return child
-=======
         return np.hstack([father[:crossover_idx], mother[crossover_idx:]])
 
 class GeneticAlgorithm(BaseGeneticAlgorithm):
@@ -245,5 +205,4 @@
         for i in range(self.n_genes):
             midx_i = mutation_idx[:,i]
             chromosomes[midx_i,i] = random_state.choice(self.ranges[i], np.sum(midx_i))
-        return chromosomes
->>>>>>> ea146bba
+        return chromosomes