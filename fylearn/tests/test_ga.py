--- conflicted
+++ resolved
@@ -1,9 +1,6 @@
 
 import numpy as np
 from sklearn.utils.testing import assert_true
-<<<<<<< HEAD
-from fylearn.ga import GeneticAlgorithm, tournament_selection
-=======
 from fylearn.ga import GeneticAlgorithm, tournament_selection, DiscreteGeneticAlgorithm, helper_fitness
 
 def test_discrete():
@@ -27,7 +24,6 @@
 
     assert_true(ga.best()[1] <= np.var([9, 20, 40, 1])) # assume we find the solution
 
->>>>>>> ea146bba
 
 def test_tournament_selection():
 
@@ -51,11 +47,7 @@
 
     ff = lambda x: 1.0 / (x[0] + (2 * x[1]) + (3 * x[2]) + (4 * x[3]) - 30)
 
-<<<<<<< HEAD
-    ga = GeneticAlgorithm(ff, n_genes=4, n_chromosomes=100, p_mutation=0.1)
-=======
     ga = GeneticAlgorithm(fitness_function=helper_fitness(ff), n_genes=4, n_chromosomes=100, p_mutation=0.1)
->>>>>>> ea146bba
 
     for i in range(100):
         ga.next()
@@ -76,11 +68,7 @@
     # fitness function is the variance (means, prefer with small variance)
     ff = lambda x: np.var(x)
     # create instance
-<<<<<<< HEAD
-    ga = GeneticAlgorithm(ff, 10, 1000, elitism=10, p_mutation=0.1)
-=======
     ga = GeneticAlgorithm(fitness_function=helper_fitness(ff), n_genes=10, n_chromosomes=1000, elitism=10, p_mutation=0.1)
->>>>>>> ea146bba
 
     for i in range(100):
         print "next generation", i
