﻿import numpy as np
from fylearn.tlbo import TLBO, TeachingLearningBasedOptimizer
from fylearn.ga import helper_n_generations

def test_tlbo_variance():

    lb = np.zeros(5)
    lb[::2] = 1.1

    ub = np.ones(5)
    ub[::2] = 2.2

    o = TLBO(f=lambda x: np.abs(np.mean(x) - 0.5), lower_bound=lb, upper_bound=ub)

    o = helper_n_generations(o, 20)

    print "costs history", o.bestcosts_
    solution, fitness = o.best()
    print "best fitness", fitness[0]
    print "best solution", solution[0]

    assert len(o.fitness_) == 50
    assert len(o.population_) == 50
    assert len(o.bestcosts_) == 21

<<<<<<< HEAD
    assert len(solution) == 1
    assert len(fitness) == 1
    
=======


>>>>>>> 29056dc8
def test_tlbo_sphere():
    """Example given in matlab code"""

    o = TeachingLearningBasedOptimizer(f=lambda x: np.sum(x**2),
                                       lower_bound=np.ones(10) * -10.0,
                                       upper_bound=np.ones(10) * 10.0,
                                       n_population=34)

    o = helper_n_generations(o, 50)

    solution, fitness = o.best(3)

    print "costs history", o.bestcosts_
    print "best fitness", fitness[0]
    print "best solution", solution[0]

    assert len(o.fitness_) == 34
    assert len(o.population_) == 34

<<<<<<< HEAD
    assert len(solution) == 3
    assert len(fitness) == 3
=======

def test_tlbo_random_state():

    params = {'f':lambda x: np.sum(x**2),
             'lower_bounds':np.ones(10) * -10.0,
             'upper_bounds':np.ones(10) * 10.0,
             'n_population':34,
             'random_state':'wrong_value'
    }

    np.testing.assert_raises(ValueError, TLBO, **params)
>>>>>>> 29056dc8
<|MERGE_RESOLUTION|>--- conflicted
+++ resolved
@@ -1,6 +1,7 @@
 ﻿import numpy as np
 from fylearn.tlbo import TLBO, TeachingLearningBasedOptimizer
 from fylearn.ga import helper_n_generations
+import pytest
 
 def test_tlbo_variance():
 
@@ -23,14 +24,10 @@
     assert len(o.population_) == 50
     assert len(o.bestcosts_) == 21
 
-<<<<<<< HEAD
     assert len(solution) == 1
     assert len(fitness) == 1
-    
-=======
 
 
->>>>>>> 29056dc8
 def test_tlbo_sphere():
     """Example given in matlab code"""
 
@@ -50,19 +47,17 @@
     assert len(o.fitness_) == 34
     assert len(o.population_) == 34
 
-<<<<<<< HEAD
     assert len(solution) == 3
     assert len(fitness) == 3
-=======
 
 def test_tlbo_random_state():
 
     params = {'f':lambda x: np.sum(x**2),
-             'lower_bounds':np.ones(10) * -10.0,
-             'upper_bounds':np.ones(10) * 10.0,
+             'lower_bound':np.ones(10) * -10.0,
+             'upper_bound':np.ones(10) * 10.0,
              'n_population':34,
              'random_state':'wrong_value'
     }
 
-    np.testing.assert_raises(ValueError, TLBO, **params)
->>>>>>> 29056dc8
+    with pytest.raises(ValueError):
+        TLBO(**params)